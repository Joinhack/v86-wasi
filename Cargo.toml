--- conflicted
+++ resolved
@@ -1,9 +1,5 @@
 [workspace]
 resolver = "2"
-<<<<<<< HEAD
-
-=======
->>>>>>> 672e24cd
 members = [
     "crates/wasi",
     "crates/v86",
