use std::{mem, io::{Read, Write}, time::Duration};
use crossbeam_channel::{Receiver, Sender};

use tuntap::{Tap, Configuration, EtherAddr};

#[allow(unused_imports)]
use crate::ContextTrait;

#[repr(C)]
#[derive(Debug)]
struct EtherHdr {
    ether_dhost: [u8;6],
    ether_shost: [u8;6],
    ether_type: u16,
}

#[repr(C)]
#[derive(Debug)]
struct ArpHdr {
    arp_hdr: u16,
    arp_pro: u16,
    arp_hln: u8,
    arp_pln: u8,
    arp_opt: u16,
    arp_sha: [u8;6],
    arp_spa: [u8;4],
    arp_tha: [u8;6],
    arp_tpa: [u8;4],
}

pub struct TunThread {
    address: String,
    netmask: String,
    vm_eth0_mac: Option<[u8; 6]>,
    ether_addr: EtherAddr,
    rx: Receiver<Vec<u8>>,
    tx: Sender<Vec<u8>>,
}

const BORDCAST: [u8; 6] = [0xff, 0xff, 0xff, 0xff, 0xff, 0xff];
//This value is htons 0x806
const ARP_PROTO: u16 = 0x608;
const ARP_HDR: u16 = 256;
const ARP_OPT: u16 = 256;

#[inline]
fn htons(s: u16) -> u16 {
    s.to_be()
}

impl TunThread {
    pub fn new(
        address: String, 
        netmask: String,
        ether_addr: Option<String>,
        tx: Sender<Vec<u8>>,
        rx: Receiver<Vec<u8>>,
    ) -> Self {
        let ether_addr: EtherAddr = ether_addr
            .as_ref()
            .map(|addr| addr.as_str().into())
            .unwrap_or(
                [0x00, 0x22, 0x15, rand::random::<u8>(), rand::random::<u8>(), rand::random::<u8>()].into()
            );
        Self {
            vm_eth0_mac: None,
            address,
            netmask,
            ether_addr,
            tx,
            rx,
        }
    }

    pub fn start(self) {
        let mut config = Configuration::default();
        config.address(&self.address)
            .netmask(&self.netmask)
            .ether_address(self.ether_addr)
            .up();
        let tap = Tap::new(config);
        let mut tap = match tap {
            Ok(tap) => tap,
            Err(_) => {
                eprintln!("tap open with configure fail. please check config, \
                tab mod must be grant the root privileges, if you use macos \
                please install tuntap kext.");
                return;
            },
        };
        tap.set_nonblock().unwrap();
        let mut tap_sel = tuntap::Select::new();
        tap_sel.register(&tap);
        loop {
            let mut buf = vec![0; 1024];
<<<<<<< HEAD
            let rs = tap_sel.poll(Duration::from_micros(10));
=======
            let rs = tap_sel.poll(Duration::from_micros(50));
>>>>>>> 69fec361
            if rs > 0 {
                let l = tap.read(&mut buf);
                if let Ok(l) = l {
                    self.tx.try_send(buf[0..l].to_vec()).unwrap();
                }
            }
            let rs = self.rx.try_recv();
            match rs {
                Ok(buf) => tap.write(&buf).unwrap(),
                Err(_) => break,
            };
        }
    }

    //arp reply
    #[allow(unused)]
    fn process_arp(&mut self, data: &Vec<u8>, tap: &mut Tap) {
        let eth_h_len = mem::size_of::<EtherHdr>();
        let s_eth_h = unsafe {
            &*(data.as_ptr() as *const EtherHdr)
        };
        let s_arp_h = unsafe {
            &*(data.as_ptr().offset(eth_h_len as isize) as *const ArpHdr)
        };
        
        if s_arp_h.arp_hdr == ARP_HDR && s_arp_h.arp_opt == ARP_OPT {
            let mut send_data = data.clone();
            let d_arp_h = unsafe {
                &mut *(send_data.as_mut_ptr().offset(eth_h_len as isize) as *mut ArpHdr)
            };
            let d_eth_h = unsafe {
                &mut *(send_data.as_mut_ptr() as *mut EtherHdr)
            };
            d_arp_h.arp_opt = htons(0x2);
            d_arp_h.arp_tha = s_arp_h.arp_sha;
            d_arp_h.arp_tpa = s_arp_h.arp_spa;
            d_arp_h.arp_spa = s_arp_h.arp_tpa;
            d_arp_h.arp_sha = self.ether_addr.into();

            d_eth_h.ether_dhost = s_eth_h.ether_shost;
            d_eth_h.ether_shost = s_eth_h.ether_dhost;
            self.vm_eth0_mac = Some(s_eth_h.ether_shost);
            let end = std::mem::size_of::<EtherHdr>() + std::mem::size_of::<ArpHdr>();
            tap.write(&send_data[0..end]).unwrap();
            let _ = self.tx.send(send_data);
        }
    }
}<|MERGE_RESOLUTION|>--- conflicted
+++ resolved
@@ -93,11 +93,7 @@
         tap_sel.register(&tap);
         loop {
             let mut buf = vec![0; 1024];
-<<<<<<< HEAD
-            let rs = tap_sel.poll(Duration::from_micros(10));
-=======
             let rs = tap_sel.poll(Duration::from_micros(50));
->>>>>>> 69fec361
             if rs > 0 {
                 let l = tap.read(&mut buf);
                 if let Ok(l) = l {
